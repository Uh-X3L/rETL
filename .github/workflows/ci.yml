--- conflicted
+++ resolved
@@ -100,7 +100,6 @@
       - name: Build
         run: cargo build -p ${{ matrix.crate }} --all-targets
       - name: Test
-<<<<<<< HEAD
         run: cargo test --workspace --all-targets
       - name: Get changed files
         id: diff
@@ -110,7 +109,6 @@
             git diff --name-only ${{ github.event.pull_request.base.sha }} ${{ github.sha }}
             echo "EOF"
           } >> $GITHUB_OUTPUT
-=======
         run: cargo test -p ${{ matrix.crate }} --all-targets
       - name: Install cargo-llvm-cov
         run: cargo install cargo-llvm-cov --locked
@@ -133,5 +131,4 @@
         if: ${{ !cancelled() }}
         uses: codecov/test-results-action@v1
         with:
-          files: junit.xml
->>>>>>> 41b5e57e
+          files: junit.xml
<<<<<<< HEAD
[package]
name = "extract"
version = "0.1.0"
edition = "2021"

[dependencies]
polars = { version = "0.48", features = ["lazy", "csv", "json", "parquet"] }
anyhow = "1.0"
log = "0.4"
env_logger = "0.10"
flexi_logger = "0.30.1"

[dev-dependencies]
logtest = "2.0.0"
=======
[package]
name = "extract"
version = "0.1.0"
edition = "2021"

[dependencies]
polars = { version = "0.48", features = ["lazy", "csv", "json", "parquet"] }
anyhow = "1.0"
log = "0.4"
env_logger = "0.11"
flexi_logger = "0.30.1"
>>>>>>> f1645831
<|MERGE_RESOLUTION|>--- conflicted
+++ resolved
@@ -1,28 +1,14 @@
-<<<<<<< HEAD
-[package]
-name = "extract"
-version = "0.1.0"
-edition = "2021"
-
-[dependencies]
-polars = { version = "0.48", features = ["lazy", "csv", "json", "parquet"] }
-anyhow = "1.0"
-log = "0.4"
-env_logger = "0.10"
-flexi_logger = "0.30.1"
-
-[dev-dependencies]
-logtest = "2.0.0"
-=======
-[package]
-name = "extract"
-version = "0.1.0"
-edition = "2021"
-
-[dependencies]
-polars = { version = "0.48", features = ["lazy", "csv", "json", "parquet"] }
-anyhow = "1.0"
-log = "0.4"
-env_logger = "0.11"
-flexi_logger = "0.30.1"
->>>>>>> f1645831
+[package]
+name = "extract"
+version = "0.1.0"
+edition = "2021"
+
+[dependencies]
+polars = { version = "0.48", features = ["lazy", "csv", "json", "parquet"] }
+anyhow = "1.0"
+log = "0.4"
+env_logger = "0.11"
+flexi_logger = "0.30.1"
+
+[dev-dependencies]
+logtest = "2.0.0"